#pragma once

#include <vector>
#include <memory>
<<<<<<< HEAD
#include "../../vowpalwabbit/vw.h"
#include "model_mgmt.h"
=======
#include "vw.h"
>>>>>>> 1bc8e7d6

namespace reinforcement_learning {

  class safe_vw {
    // we need to keep a reference to the master around, so it's still valid even if the factory is deleted
    std::shared_ptr<safe_vw> _master;
    vw* _vw;
    std::vector<example*> _example_pool;

    example* get_or_create_example();
    static example& get_or_create_example_f(void* vw);

  public:
    safe_vw(const std::shared_ptr<safe_vw>& master);
    safe_vw(const char* model_data, size_t len);

    ~safe_vw();

    void rank(const char* context, std::vector<int>& actions, std::vector<float>& scores);
    const char* id() const;

    friend class safe_vw_factory;
  };

  class safe_vw_factory {
    model_management::model_data _master_data;

  public:
    // model_data is copied and stored in the factory object.
    safe_vw_factory(const model_management::model_data& master_data);
    safe_vw_factory(const model_management::model_data&& master_data);

    safe_vw* operator()();
  };
}<|MERGE_RESOLUTION|>--- conflicted
+++ resolved
@@ -2,12 +2,8 @@
 
 #include <vector>
 #include <memory>
-<<<<<<< HEAD
 #include "../../vowpalwabbit/vw.h"
-#include "model_mgmt.h"
-=======
 #include "vw.h"
->>>>>>> 1bc8e7d6
 
 namespace reinforcement_learning {
 
