--- conflicted
+++ resolved
@@ -8,17 +8,7 @@
 
 namespace e = exploration;
 namespace reinforcement_learning { namespace model_management {
-<<<<<<< HEAD
 
-  vw_model::vw_model() :_vw_pool(nullptr)
-  {}
-
-  int vw_model::update(const model_data& data, api_status* status) {
-    try {
-      // safe_vw_factory will create a copy of the model data to use for vw object construction.
-      _vw_pool.update_factory(new safe_vw_factory(std::move(data)));
-=======
-  
   vw_model::vw_model(i_trace* trace_logger) :
     _vw_pool(nullptr) , _trace_logger(trace_logger) {
   }
@@ -26,9 +16,9 @@
   int vw_model::update(const model_data& data, api_status* status) {
     try {
       TRACE_INFO(_trace_logger, utility::concat("Recieved new model data. With size ", data.data_sz()));
-      const auto new_model = std::make_shared<safe_vw>(data.data(), data.data_sz());
-      _vw_pool.update_factory(new safe_vw_factory(new_model));
->>>>>>> c69432bb
+      
+      // safe_vw_factory will create a copy of the model data to use for vw object construction.
+      _vw_pool.update_factory(new safe_vw_factory(std::move(data)));
     }
     catch(const std::exception& e) {
       RETURN_ERROR_LS(_trace_logger, status, model_update_error) << e.what();
